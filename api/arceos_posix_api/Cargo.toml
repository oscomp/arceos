[package]
name = "arceos_posix_api"
version.workspace = true
edition.workspace = true
authors = [
    "Yuekai Jia <equation618@gmail.com>",
    "yanjuguang <coolyanjg@163.com>",
    "wudashuai <wu-ds20@mails.tsinghua.edu.cn>",
    "yfblock <321353225@qq.com>",
    "scPointer <bhy18@mails.tsinghua.edu.cn>",
    "Shiping Yuan <robert_yuan@pku.edu.com>",
]
description = "POSIX-compatible APIs for ArceOS modules"
license.workspace = true
homepage.workspace = true
repository = "https://github.com/arceos-org/arceos/tree/main/api/arceos_posix_api"
documentation = "https://arceos-org.github.io/arceos/arceos_posix_api/index.html"

[features]
default = []

smp = ["axfeat/smp"]
irq = ["axfeat/irq"]
alloc = ["dep:axalloc", "axfeat/alloc"]
multitask = ["axtask/multitask", "axfeat/multitask", "axsync/multitask"]
fd = ["alloc", "dep:axns"]
fs = ["dep:axfs", "axfeat/fs", "fd"]
net = ["dep:axnet", "axfeat/net", "fd"]
pipe = ["fd"]
select = ["fd"]
epoll = ["fd"]
uspace = ["axns/thread-local"]

[dependencies]
# ArceOS modules
axfeat = { workspace = true }
axruntime = { workspace = true }
axconfig = { workspace = true }
axlog = { workspace = true }
axhal = { workspace = true }
axsync = { workspace = true }
axalloc = { workspace = true, optional = true }
axtask = { workspace = true, optional = true }
axfs = { workspace = true, optional = true }
axnet = { workspace = true, optional = true }
axns = { workspace = true, optional = true }

# Other crates
axio = "0.1"
axerrno = "0.1"
flatten_objects = "0.2.3"
static_assertions = "1.1.0"
spin = { version = "0.9" }
lazy_static = { version = "1.5", features = ["spin_no_std"] }
ctor_bare = "0.2"

[build-dependencies]
<<<<<<< HEAD
bindgen = { version = "0.69" }
=======
bindgen ={ version = "0.71" }
>>>>>>> 552c435d
<|MERGE_RESOLUTION|>--- conflicted
+++ resolved
@@ -55,8 +55,4 @@
 ctor_bare = "0.2"
 
 [build-dependencies]
-<<<<<<< HEAD
-bindgen = { version = "0.69" }
-=======
-bindgen ={ version = "0.71" }
->>>>>>> 552c435d
+bindgen = { version = "0.71" }