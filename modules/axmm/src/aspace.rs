use core::fmt;

use crate::backend::Backend;
use crate::mapping_err_to_ax_err;
use axerrno::{AxError, AxResult, ax_err};
use axhal::arch::flush_tlb;
use axhal::mem::phys_to_virt;
use axhal::paging::{MappingFlags, PageSize, PageTable, PagingError};
<<<<<<< HEAD
use memory_addr::{
    MemoryAddr, PAGE_SIZE_4K, PageIter4K, PhysAddr, VirtAddr, VirtAddrRange, is_aligned_4k,
};
use memory_set::{MemoryArea, MemorySet};

=======
use memory_addr::{MemoryAddr, PhysAddr, VirtAddr, VirtAddrRange, is_aligned};
use memory_set::{MemoryArea, MemorySet};

use crate::backend::Backend;
use crate::mapping_err_to_ax_err;
use crate::page_iter_wrapper::{PAGE_SIZE_4K, PageIterWrapper};

#[cfg(feature = "cow")]
use crate::backend::{alloc_frame, dealloc_frame};
#[cfg(feature = "cow")]
use crate::frameinfo::frame_table;

>>>>>>> a634925a
/// The virtual memory address space.
pub struct AddrSpace {
    va_range: VirtAddrRange,
    areas: MemorySet<Backend>,
    pt: PageTable,
}

impl AddrSpace {
    /// Returns the address space base.
    pub const fn base(&self) -> VirtAddr {
        self.va_range.start
    }

    /// Returns the address space end.
    pub const fn end(&self) -> VirtAddr {
        self.va_range.end
    }

    /// Returns the address space size.
    pub fn size(&self) -> usize {
        self.va_range.size()
    }

    /// Returns the reference to the inner page table.
    pub const fn page_table(&self) -> &PageTable {
        &self.pt
    }

    pub fn check_page_dirty(&mut self, vaddr: VirtAddr) -> bool {
        // 必须要刷新 tlb，否则会导致标志位不同步！
        flush_tlb(Some(vaddr));
        self.pt.is_dirty(vaddr).unwrap()
    }

    pub fn set_page_dirty(&mut self, vaddr: VirtAddr, dirty: bool) {
        self.pt.set_dirty(vaddr, dirty).unwrap();
    }

    pub fn check_page_access(&mut self, vaddr: VirtAddr) -> bool {
        // 必须要刷新 tlb，否则会导致标志位不同步！
        flush_tlb(Some(vaddr));
        self.pt.is_accessed(vaddr).unwrap()
    }

    pub fn set_page_access(&mut self, vaddr: VirtAddr, access: bool) {
        self.pt.set_accessed(vaddr, access).unwrap();
    }

    /// Returns the root physical address of the inner page table.
    pub const fn page_table_root(&self) -> PhysAddr {
        self.pt.root_paddr()
    }

    /// Checks if the address space contains the given address range.
    pub fn contains_range(&self, start: VirtAddr, size: usize) -> bool {
        self.va_range
            .contains_range(VirtAddrRange::from_start_size(start, size))
    }

    /// Creates a new empty address space.
    pub fn new_empty(base: VirtAddr, size: usize) -> AxResult<Self> {
        Ok(Self {
            va_range: VirtAddrRange::from_start_size(base, size),
            areas: MemorySet::new(),
            pt: PageTable::try_new().map_err(|_| AxError::NoMemory)?,
        })
    }

    /// Copies page table mappings from another address space.
    ///
    /// It copies the page table entries only rather than the memory regions,
    /// usually used to copy a portion of the kernel space mapping to the
    /// user space.
    ///
    /// Note that on dropping, the copied PTEs will also be cleared, which could
    /// taint the original page table. For workaround, you can use
    /// [`AddrSpace::clear_mappings`].
    ///
    /// Returns an error if the two address spaces overlap.
    pub fn copy_mappings_from(&mut self, other: &AddrSpace) -> AxResult {
        if self.va_range.overlaps(other.va_range) {
            return ax_err!(InvalidInput, "address space overlap");
        }
        self.pt.copy_from(&other.pt, other.base(), other.size());
        Ok(())
    }

    /// Clears the page table mappings in the given address range.
    ///
    /// This should be used in pair with [`AddrSpace::copy_mappings_from`].
    pub fn clear_mappings(&mut self, range: VirtAddrRange) {
        self.pt.clear_copy_range(range.start, range.size());
    }

    /// The page table hardware can only map address ranges that are page-aligned.
    /// During the memory region validation in AddrSpace,
    /// the system enforces address alignment,
    /// ensuring that all memory operations comply with page boundary requirements.
    fn validate_region(&self, start: VirtAddr, size: usize, align: PageSize) -> AxResult {
        if !self.contains_range(start, size) {
            return ax_err!(InvalidInput, "address out of range");
        }
        if !start.is_aligned(align) || !is_aligned(size, align.into()) {
            return ax_err!(InvalidInput, "address not aligned");
        }
        Ok(())
    }

    /// Searches for a contiguous free region in the virtual address space
    ///
    /// This function searches for available virtual address space within a specified address range,
    /// based on the current memory region layout, that satisfies the size and alignment requirements.
    ///
    /// # Parameters
    /// - `hint`: Suggested starting address for the search (may be adjusted due to alignment or overlapping regions)
    /// - `size`: Size of the contiguous address space to allocate (in bytes)
    /// - `limit`: Boundary of the allowed address range (inclusive of start and end addresses)
    /// - `align`: Address alignment requirement (e.g., page alignment like 4KB/2MB)
    ///
    /// # Return Value
    /// - `Some(VirtAddr)`: A starting virtual address that meets all requirements was found
    /// - `None`: No sufficient space was found within the specified range
    ///
    /// # Implementation Logic
    /// 1. Initialize `last_end` to the maximum aligned value between the hint and the start of the limit range
    /// 2. First pass: handle regions before the hint to determine the initial search position
    /// 3. Second pass: check gaps between regions:
    ///    - Skip overlapping and already occupied regions
    ///    - Check whether the gap between regions satisfies the `size + alignment` requirement
    /// 4. Finally, verify that the found address is within the specified `limit` range
    ///
    /// # Notes
    /// - Alignment is strictly enforced on candidate addresses (ensured via `align_up`)
    /// - The region must be fully contained within the `limit` range (`end <= limit.end`)
    /// - The search may ignore the `hint` if a better space is found in later regions
    pub fn find_free_area(
        &self,
        hint: VirtAddr,
        size: usize,
        limit: VirtAddrRange,
        align: PageSize,
    ) -> Option<VirtAddr> {
        let mut last_end = hint.max(limit.start).align_up(align);
        for area in self.areas.iter() {
            if area.end() <= last_end {
                last_end = last_end.max(area.end().align_up(align));
            } else {
                break;
            }
        }
        for area in self.areas.iter() {
            let area_start = area.start();
            if area_start < last_end {
                continue;
            }
            if last_end
                .checked_add(size)
                .is_some_and(|end| end <= area_start)
            {
                return Some(last_end);
            }
            last_end = area.end().align_up(align);
        }

        if last_end
            .checked_add(size)
            .is_some_and(|end| end <= limit.end)
        {
            Some(last_end)
        } else {
            None
        }
    }

    /// Add a new linear mapping.
    ///
    /// See [`Backend`] for more details about the mapping backends.
    ///
    /// The `flags` parameter indicates the mapping permissions and attributes.
    ///
    /// Returns an error if the address range is out of the address space or not
    /// aligned.
    pub fn map_linear(
        &mut self,
        start_vaddr: VirtAddr,
        start_paddr: PhysAddr,
        size: usize,
        flags: MappingFlags,
        align: PageSize,
    ) -> AxResult {
        self.validate_region(start_vaddr, size, align)?;

        if !start_paddr.is_aligned(align) {
            return ax_err!(InvalidInput, "address not aligned");
        }

        let offset = start_vaddr.as_usize() - start_paddr.as_usize();
        let area = MemoryArea::new(start_vaddr, size, flags, Backend::new_linear(offset, align));
        self.areas
            .map(area, &mut self.pt, false)
            .map_err(mapping_err_to_ax_err)?;
        Ok(())
    }

    /// Add a new allocation mapping.
    ///
    /// See [`Backend`] for more details about the mapping backends.
    ///
    /// The `flags` parameter indicates the mapping permissions and attributes.
    ///
    /// Returns an error if the address range is out of the address space or not
    /// aligned.
    pub fn map_alloc(
        &mut self,
        start: VirtAddr,
        size: usize,
        flags: MappingFlags,
        populate: bool,
        align: PageSize,
    ) -> AxResult {
        self.validate_region(start, size, align)?;

        let area = MemoryArea::new(start, size, flags, Backend::new_alloc(populate, align));
        self.areas
            .map(area, &mut self.pt, false)
            .map_err(mapping_err_to_ax_err)?;
        Ok(())
    }

<<<<<<< HEAD
    /// Forcely set the page table
    pub fn force_map_page(
        &mut self,
        vaddr: VirtAddr,
        paddr: PhysAddr,
        access_flags: MappingFlags,
    ) -> bool {
        match self.areas.find(vaddr) {
            Some(area) => {
                if !area.flags().contains(access_flags) {
                    panic!(
                        "FORCE MAP PAGE FAILED(ACCESS MOD): {:#x} => {:#x}!",
                        vaddr, paddr
                    );
                }
                match self.pt.map(vaddr, paddr, PageSize::Size4K, area.flags()) {
                    Ok(_) => {
                        return true;
                    }
                    Err(e) => {
                        panic!(
                            "FORCE MAP PAGE FAILED(PAGE TABLE FAILED {:?}): {:#x} => {:#x}",
                            e, vaddr, paddr
                        );
                    }
                }
            }
            _ => {
                panic!(
                    "FORCE MAP PAGE FAILED(NOT FOUND AREA): {:#x} => {:#x}!",
                    vaddr, paddr
                );
            }
        };
    }

    pub fn force_unmap_page(&mut self, vaddr: VirtAddr) {
        match self.areas.find(vaddr) {
            Some(_) => {
                self.pt.unmap(vaddr).map(|_| true).unwrap_or_else(|_| {
                    panic!("FORCE FORCE PAGE FAILED(PAGE TABLE FAILEDA): {:#x}!", vaddr)
                });
            }
            _ => panic!("FORCE UNMAP PAGE FAILED(NOT FOUND AREA): {:#x}!", vaddr),
        };
    }

    /// Populates the area with physical frames, returning false if the area
    /// contains unmapped area.
    pub fn populate_area(&mut self, mut start: VirtAddr, size: usize) -> AxResult {
        self.validate_region(start, size)?;
=======
    /// Ensures that the specified virtual memory region is fully mapped.
    ///
    /// This function walks through the given virtual address range and attempts to ensure
    /// that every page is mapped. If a page is not mapped and the corresponding area allows
    /// on-demand population (`populate == false`), it will trigger a page fault to map it.
    /// If `access_flags` contains `WRITE`, it will handle copy-on-write (COW) logic for already
    /// mapped pages that may require COW due to write intentions.
    ///
    /// # Parameters
    ///
    /// - `start`: The starting virtual address of the region to map, which must be page-aligned.
    /// - `size`: The size (in bytes) of the region, which must also be page-aligned.
    /// - `access_flags` indicates the access type
    ///
    /// # Returns
    ///
    /// Returns `Ok(())` if the entire region is successfully mapped, or an appropriate
    /// `AxError` variant (`NoMemory`, `BadAddress`) on failure.
    ///
    /// # Errors
    ///
    /// - `AxError::NoMemory`: Failed to allocate.
    /// - `AxError::BadAddress`: An invalid mapping state was detected.
    pub fn populate_area(
        &mut self,
        mut start: VirtAddr,
        size: usize,
        _access_flags: MappingFlags,
    ) -> AxResult {
        self.validate_region(start, size, PageSize::Size4K)?;
>>>>>>> a634925a
        let end = start + size;

        for area in self.areas.iter() {
            if start >= area.end() {
                continue;
            }

            if start < area.start() {
                // If the area is not fully mapped, we return ENOMEM.
                return ax_err!(NoMemory);
            }

            let backend = area.backend();
            if let Backend::Alloc { populate, align } = *backend {
                for addr in PageIterWrapper::new(
                    start.align_down(align),
                    end.align_up(align).min(area.end()),
                    align,
                )
                .unwrap()
                {
                    match self.pt.query(addr) {
                        #[allow(unused_variables)]
                        Ok((paddr, flags, page_size)) => {
                            #[cfg(feature = "cow")]
                            {
                                // if the page is already mapped and write intentions, try cow.
                                if flags.contains(MappingFlags::WRITE) {
                                    continue;
                                } else if _access_flags.contains(MappingFlags::WRITE)
                                    && !Self::handle_cow_fault(
                                        addr,
                                        paddr,
                                        // Add write to flags (area.flags contains write)
                                        area.flags(),
                                        page_size,
                                        &mut self.pt,
                                    )
                                {
                                    return Err(AxError::NoMemory);
                                }
                            }
                        }
                        // If the page is not mapped, try map it.
                        Err(PagingError::NotMapped) => {
                            if !populate {
                                if !backend.handle_page_fault(addr, area.flags(), &mut self.pt) {
                                    return Err(AxError::NoMemory);
                                }
                            } else {
                                return Err(AxError::BadAddress);
                            }
                        }
                        Err(_) => return Err(AxError::BadAddress),
                    };
                }
            }
            start = area.end();
            assert!(start.is_aligned(PageSize::Size4K));
            if start >= end {
                return Ok(());
            }
        }

        // start < end
        // If the area is not fully mapped, we return ENOMEM.
        ax_err!(NoMemory)
    }

    /// Removes mappings within the specified virtual address range.
    ///
    /// Returns an error if the address range is out of the address space or not
    /// aligned.
    pub fn unmap(&mut self, start: VirtAddr, size: usize) -> AxResult {
        self.validate_region(start, size, PageSize::Size4K)?;

        let end = start + size;
        for area in self
            .areas
            .iter()
            .skip_while(move |a| a.end() <= start)
            .take_while(move |a| a.start() < end)
        {
            let area_align = match *area.backend() {
                Backend::Alloc { populate: _, align } => align,
                Backend::Linear {
                    pa_va_offset: _,
                    align,
                } => align,
            };

            let unmap_start = start.max(area.start());
            let unmap_size = end.min(area.end()) - unmap_start;
            if !unmap_start.is_aligned(area_align) || !is_aligned(unmap_size, area_align.into()) {
                return ax_err!(InvalidInput, "address not aligned");
            }
        }

        self.areas
            .unmap(start, size, &mut self.pt)
            .map_err(mapping_err_to_ax_err)?;
        Ok(())
    }

    /// To remove user area mappings from address space.
    pub fn unmap_user_areas(&mut self) -> AxResult {
        self.areas.clear(&mut self.pt).unwrap();
        Ok(())
    }

    /// To process data in this area with the given function.
    ///
    /// Now it supports reading and writing data in the given interval.
    ///
    /// # Arguments
    /// - `start`: The start virtual address to process.
    /// - `size`: The size of the data to process.
    /// - `f`: The function to process the data, whose arguments are the start virtual address,
    ///   the offset and the size of the data.
    ///
    /// # Notes
    ///   The caller must ensure that the permission of the operation is allowed.
    fn process_area_data<F>(&self, start: VirtAddr, size: usize, align: PageSize, f: F) -> AxResult
    where
        F: FnMut(VirtAddr, usize, usize),
    {
        Self::process_area_data_with_page_table(&self.pt, &self.va_range, start, size, align, f)
    }

    fn process_area_data_with_page_table<F>(
        pt: &PageTable,
        va_range: &VirtAddrRange,
        start: VirtAddr,
        size: usize,
        align: PageSize,
        mut f: F,
    ) -> AxResult
    where
        F: FnMut(VirtAddr, usize, usize),
    {
        if !va_range.contains_range(VirtAddrRange::from_start_size(start, size)) {
            return ax_err!(InvalidInput, "address out of range");
        }
        let mut cnt = 0;
        // If start is aligned to 4K, start_align_down will be equal to start_align_up.
        let end_align_up = (start + size).align_up(align);
        let start_addr = start.align_down(align);
        for vaddr in PageIterWrapper::new(start_addr, end_align_up, align)
            .expect("Failed to create page iterator")
        {
            let (mut paddr, _, _) = pt.query(vaddr).map_err(|_| AxError::BadAddress)?;

            let mut copy_size = (size - cnt).min(PAGE_SIZE_4K);

            if copy_size == 0 {
                break;
            }
            if vaddr == start.align_down(align) && start.align_offset(align) != 0 {
                let align_offset = start.align_offset(align);
                copy_size = copy_size.min(align as usize - align_offset);
                paddr += align_offset;
            }
            f(phys_to_virt(paddr), cnt, copy_size);
            cnt += copy_size;
        }
        Ok(())
    }

    /// To read data from the address space.
    ///
    /// # Arguments
    ///
    /// * `start` - The start virtual address to read.
    /// * `buf` - The buffer to store the data.
    pub fn read(&self, start: VirtAddr, align: PageSize, buf: &mut [u8]) -> AxResult {
        self.process_area_data(start, buf.len(), align, |src, offset, read_size| unsafe {
            core::ptr::copy_nonoverlapping(src.as_ptr(), buf.as_mut_ptr().add(offset), read_size);
        })
    }

    /// To write data to the address space.
    ///
    /// # Arguments
    ///
    /// * `start_vaddr` - The start virtual address to write.
    /// * `buf` - The buffer to write to the address space.
    pub fn write(&self, start: VirtAddr, align: PageSize, buf: &[u8]) -> AxResult {
        self.process_area_data(start, buf.len(), align, |dst, offset, write_size| unsafe {
            core::ptr::copy_nonoverlapping(buf.as_ptr().add(offset), dst.as_mut_ptr(), write_size);
        })
    }

    /// Updates mapping within the specified virtual address range.
    ///
    /// Returns an error if the address range is out of the address space or not
    /// aligned.
    pub fn protect(&mut self, start: VirtAddr, size: usize, flags: MappingFlags) -> AxResult {
        // Populate the area first, which also checks the address range for us.
        self.populate_area(start, size, flags)?;

        self.areas
            .protect(start, size, |_| Some(flags), &mut self.pt)
            .map_err(mapping_err_to_ax_err)?;

        Ok(())
    }

    /// Removes all mappings in the address space.
    pub fn clear(&mut self) {
        self.areas.clear(&mut self.pt).unwrap();
    }

    /// Checks whether an access to the specified memory region is valid.
    ///
    /// Returns `true` if the memory region given by `range` is all mapped and
    /// has proper permission flags (i.e. containing `access_flags`).
    pub fn check_region_access(
        &self,
        mut range: VirtAddrRange,
        access_flags: MappingFlags,
    ) -> bool {
        for area in self.areas.iter() {
            if area.end() <= range.start {
                continue;
            }
            if area.start() > range.start {
                return false;
            }

            // This area overlaps with the memory region
            if !area.flags().contains(access_flags) {
                return false;
            }

            range.start = area.end();
            if range.is_empty() {
                return true;
            }
        }

        false
    }

    /// Handles a page fault at the given address.
    ///
    /// `access_flags` indicates the access type that caused the page fault.
    ///
    /// Returns `true` if the page fault is handled successfully (not a real
    /// fault).
    pub fn handle_page_fault(&mut self, vaddr: VirtAddr, access_flags: MappingFlags) -> bool {
        if !self.va_range.contains(vaddr) {
            return false;
        }
        if let Some(area) = self.areas.find(vaddr) {
            let orig_flags = area.flags();
            if orig_flags.contains(access_flags) {
                // Two cases enter the branch:
                // - shared pages (If there is a shared page in the vma)
                // - cow
                #[cfg(feature = "cow")]
                if access_flags.contains(MappingFlags::WRITE)
                    && let Ok((paddr, _, page_size)) = self.pt.query(vaddr)
                {
                    // 1. page fault caused by write
                    // 2. pte exists
                    // 3. Not shared memory
                    return Self::handle_cow_fault(
                        vaddr,
                        paddr,
                        orig_flags,
                        page_size,
                        &mut self.pt,
                    );
                }

                return area
                    .backend()
                    .handle_page_fault(vaddr, orig_flags, &mut self.pt);
            }
        }
        false
    }

    /// Attempts to clone the current address space into a new one.
    ///
    /// This method creates a new empty address space with the same base and size,
    /// then iterates over all memory areas in the original address space to copy or
    /// share their mappings into the new one.
    ///
    /// ### Behavior with `cow` Feature Enabled
    /// - For memory areas backed by [`Backend::Alloc`], the `populate` flag is forced
    ///   to `false` to avoid preemptive physical allocation in the new space.
    /// - All writable mappings have their `WRITE` flag removed, enforcing
    ///   Copy-On-Write (COW) semantics.
    /// - Shared pages increase their reference count via `frame_table().inc_ref()`,
    ///   and both the original and the cloned page tables are updated:
    ///   - The original page's protection flags are modified to remove write access.
    ///   - The new address space maps the same physical page with the new flags.
    ///
    /// ### Behavior without `cow` Feature
    /// - Each mapped page in the original address space is copied into the
    ///   corresponding address in the new address space.
    /// - If the target address in the new space is not mapped, a page fault will be
    ///   handled, and memory is allocated before copying.
    /// - The actual copying is done using [`core::ptr::copy_nonoverlapping`] at the
    ///   physical address level.
    pub fn try_clone(&mut self) -> AxResult<Self> {
        let mut new_aspace = Self::new_empty(self.base(), self.size())?;

        for area in self.areas.iter() {
            let backend = match area.backend() {
                #[cfg(feature = "cow")]
                Backend::Alloc { populate: _, align } => {
                    // Forcing `populate = false` is to prevent the subsequent `new_aspace.areas.map`
                    // from mapping page table entries for the virtual addresses.
                    Backend::new_alloc(false, *align)
                }
                other => other.clone(),
            };

            // Remap the memory area in the new address space.
            let new_area = MemoryArea::new(area.start(), area.size(), area.flags(), backend);
            new_aspace
                .areas
                .map(new_area, &mut new_aspace.pt, false)
                .map_err(mapping_err_to_ax_err)?;

            let align = match area.backend() {
                Backend::Alloc { align, .. } => *align,
                // Linear-backed regions are usually allocated by the kernel and are shared
                Backend::Linear { .. } => continue,
            };

            #[cfg(feature = "cow")]
            let cow_flags = area.flags() - MappingFlags::WRITE;

            for vaddr in PageIterWrapper::new(area.start(), area.end(), align)
                .expect("Failed to create page iterator")
            {
                // Copy data from old memory area to new memory area.
                match self.pt.query(vaddr) {
                    Ok((paddr, _, page_size)) => {
                        #[cfg(not(feature = "cow"))]
                        {
                            let new_addr = match new_aspace.pt.query(vaddr) {
                                Ok((paddr, _, _)) => paddr,
                                // If the page is not mapped, try map it.
                                Err(PagingError::NotMapped) => {
                                    if !area.backend().handle_page_fault(
                                        vaddr,
                                        area.flags(),
                                        &mut new_aspace.pt,
                                    ) {
                                        return Err(AxError::NoMemory);
                                    }
                                    match new_aspace.pt.query(vaddr) {
                                        Ok((paddr, _, _)) => paddr,
                                        Err(_) => return Err(AxError::BadAddress),
                                    }
                                }
                                Err(_) => return Err(AxError::BadAddress),
                            };
                            unsafe {
                                core::ptr::copy_nonoverlapping(
                                    phys_to_virt(paddr).as_ptr(),
                                    phys_to_virt(new_addr).as_mut_ptr(),
                                    page_size.into(),
                                )
                            };
                        }

                        //If the page is mapped in the old page table:
                        // - Update its permissions in the old page table using `flags`.
                        // - Map the same physical page into the new page table at the same
                        // virtual address, with the same page size and `flags`.
                        #[cfg(feature = "cow")]
                        {
                            frame_table().inc_ref(paddr);

                            self.pt
                                .protect(vaddr, cow_flags)
                                .map(|(_, tlb)| tlb.flush())
                                .expect("protect failed");
                            new_aspace
                                .pt
                                .map(vaddr, paddr, page_size, cow_flags)
                                .map(|tlb| tlb.flush())
                                .expect("map failed");

                            continue;
                        }
                    }
                    // If the page is not mapped, skip it.
                    Err(PagingError::NotMapped) => continue,
                    Err(_) => return Err(AxError::BadAddress),
                };
            }
        }
        Ok(new_aspace)
    }

    /// Handles a Copy-On-Write (COW) page fault.
    ///
    /// # Arguments
    /// - `vaddr`: The virtual address that triggered the fault.
    /// - `paddr`: The physical address that triggered the fault.
    /// - `flags`: vma flags.
    /// - `align`: Alignment requirement for the allocated memory, must be a multiple of 4KiB.
    /// - `pt`: A mutable reference to the page table that should be updated.
    ///
    /// # Returns
    /// - `true` if the page fault was handled successfully.
    /// - `false` if the fault handling failed (e.g., allocation failed or invalid ref count).
    #[cfg(feature = "cow")]
    fn handle_cow_fault(
        vaddr: VirtAddr,
        paddr: PhysAddr,
        flags: MappingFlags,
        align: PageSize,
        pt: &mut PageTable,
    ) -> bool {
        assert!(flags.contains(MappingFlags::WRITE));

        let paddr = paddr.align_down(align);

        match frame_table().ref_count(paddr) {
            0 => unreachable!(),
            // There is only one AddrSpace reference to the page,
            // so there is no need to copy it.
            1 => pt.protect(vaddr, flags).map(|(_, tlb)| tlb.flush()).is_ok(),
            // Allocates the new page and copies the contents of the original page,
            // remapping the virtual address to the physical address of the new page.
            2.. => match alloc_frame(false, align) {
                Some(new_frame) => {
                    unsafe {
                        core::ptr::copy_nonoverlapping(
                            phys_to_virt(paddr).as_ptr(),
                            phys_to_virt(new_frame).as_mut_ptr(),
                            align.into(),
                        )
                    };

                    dealloc_frame(paddr, align);

                    pt.remap(vaddr, new_frame, flags)
                        .map(|(_, tlb)| {
                            tlb.flush();
                        })
                        .is_ok()
                }
                None => false,
            },
        }
    }
}

impl fmt::Debug for AddrSpace {
    fn fmt(&self, f: &mut fmt::Formatter) -> fmt::Result {
        f.debug_struct("AddrSpace")
            .field("va_range", &self.va_range)
            .field("page_table_root", &self.pt.root_paddr())
            .field("areas", &self.areas)
            .finish()
    }
}

impl Drop for AddrSpace {
    fn drop(&mut self) {
        self.clear();
    }
}<|MERGE_RESOLUTION|>--- conflicted
+++ resolved
@@ -6,13 +6,11 @@
 use axhal::arch::flush_tlb;
 use axhal::mem::phys_to_virt;
 use axhal::paging::{MappingFlags, PageSize, PageTable, PagingError};
-<<<<<<< HEAD
 use memory_addr::{
     MemoryAddr, PAGE_SIZE_4K, PageIter4K, PhysAddr, VirtAddr, VirtAddrRange, is_aligned_4k,
 };
 use memory_set::{MemoryArea, MemorySet};
 
-=======
 use memory_addr::{MemoryAddr, PhysAddr, VirtAddr, VirtAddrRange, is_aligned};
 use memory_set::{MemoryArea, MemorySet};
 
@@ -25,7 +23,6 @@
 #[cfg(feature = "cow")]
 use crate::frameinfo::frame_table;
 
->>>>>>> a634925a
 /// The virtual memory address space.
 pub struct AddrSpace {
     va_range: VirtAddrRange,
@@ -255,7 +252,6 @@
         Ok(())
     }
 
-<<<<<<< HEAD
     /// Forcely set the page table
     pub fn force_map_page(
         &mut self,
@@ -303,11 +299,6 @@
         };
     }
 
-    /// Populates the area with physical frames, returning false if the area
-    /// contains unmapped area.
-    pub fn populate_area(&mut self, mut start: VirtAddr, size: usize) -> AxResult {
-        self.validate_region(start, size)?;
-=======
     /// Ensures that the specified virtual memory region is fully mapped.
     ///
     /// This function walks through the given virtual address range and attempts to ensure
@@ -338,7 +329,6 @@
         _access_flags: MappingFlags,
     ) -> AxResult {
         self.validate_region(start, size, PageSize::Size4K)?;
->>>>>>> a634925a
         let end = start + size;
 
         for area in self.areas.iter() {
