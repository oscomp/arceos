<<<<<<< HEAD
use alloc::{sync::Arc, vec::Vec};
use axalloc::GlobalPage;
use axhal::{
    mem::virt_to_phys,
    paging::{MappingFlags, PageSize, PageTable},
};
use kspin::SpinNoIrq;
=======
use axalloc::global_allocator;
use axhal::{
    mem::{phys_to_virt, virt_to_phys},
    paging::{MappingFlags, PageSize, PageTable},
};
>>>>>>> db0ab69f
use memory_addr::{PAGE_SIZE_4K, PageIter4K, PhysAddr, VirtAddr};

use crate::frameinfo::{add_frame_ref, dec_frame_ref};

use super::Backend;

<<<<<<< HEAD
pub struct FrameTracker {
    inner: SpinNoIrq<Vec<Arc<Frame>>>,
}

impl FrameTracker {
    fn new() -> Self {
        Self {
            inner: SpinNoIrq::new(Vec::new()),
        }
    }

    pub fn for_each<F>(&self, f: F)
    where
        F: FnMut(&Arc<Frame>),
    {
        self.inner.lock().iter().for_each(f);
    }

    pub fn find(&self, paddr: PhysAddr) -> Option<Arc<Frame>> {
        self.inner
            .lock()
            .iter()
            .find(|frame| frame.contains(paddr))
            .map(|frame| frame.clone())
    }

    pub fn insert(&self, frame: Arc<Frame>) {
        self.inner.lock().push(frame);
    }

    pub fn remove(&self, paddr: PhysAddr) {
        let mut vec = self.inner.lock();
        let index = vec
            .iter()
            .position(|frame| frame.contains(paddr))
            .expect("Tried to remove a frame that was not present");
        vec.remove(index);
    }
}

pub struct Frame {
    inner: SpinNoIrq<GlobalPage>,
}

impl Frame {
    fn new(page: GlobalPage) -> Self {
        Self {
            inner: SpinNoIrq::new(page),
        }
    }

    pub fn copy_from(&self, other: Arc<Frame>) {
        self.inner
            .lock()
            .as_slice_mut()
            .copy_from_slice(other.inner.lock().as_slice());
    }

    pub fn contains(&self, paddr: PhysAddr) -> bool {
        let start = self.start_paddr();
        let size = self.inner.lock().size();
        // left-closed, right-open interval
        start <= paddr && paddr < start + size
    }

    pub fn start_paddr(&self) -> PhysAddr {
        self.inner.lock().start_paddr(virt_to_phys)
    }
}

/// Allocates a physical memory frame and optionally zeroes it.
///
/// # Parameters
///
/// - `zeroed`: A boolean indicating whether the allocated frame should be zero-initialized.
///
/// # Returns
///
/// Returns an `Option<Arc<Frame>>`:
/// - `Some(Arc<Frame>)`: Allocation succeeded; the frame is wrapped in a reference-counted pointer.
/// - `None`: Allocation failed (e.g., out of memory).
pub fn alloc_frame(zeroed: bool, page_size: usize) -> Option<Arc<Frame>> {
    let page_num = page_size / PAGE_SIZE_4K;
    GlobalPage::alloc_contiguous(page_num, page_size)
        .ok()
        .map(|mut page| {
            if zeroed {
                page.zero();
            }

            Arc::new(Frame::new(page))
        })
=======
/// Allocates a single physical frame with optional zero-initialization and alignment.
///
/// # Parameters
/// - `zeroed`: If `true`, the allocated frame memory is zeroed out.
/// - `align`: The alignment requirement (in pages) for the allocation.
///
/// # Returns
/// Returns `Some(PhysAddr)` of the allocated frame on success, or `None` if allocation fails.
pub fn alloc_frame(zeroed: bool, align: usize) -> Option<PhysAddr> {
    let vaddr = VirtAddr::from(global_allocator().alloc_pages(1, align).ok()?);
    if zeroed {
        unsafe { core::ptr::write_bytes(vaddr.as_mut_ptr(), 0, align) };
    }
    let paddr = virt_to_phys(vaddr);
    add_frame_ref(paddr);
    Some(paddr)
}

/// Deallocates a previously allocated physical frame.
///
/// This function decreases the reference count associated with the frame.
/// When the reference count reaches 1, it actually frees the frame memory.
///
/// # Parameters
/// - `frame`: The physical address of the frame to deallocate.
pub fn dealloc_frame(frame: PhysAddr) {
    let vaddr = phys_to_virt(frame);
    match dec_frame_ref(frame) {
        0 => unreachable!(),
        1 => global_allocator().dealloc_pages(vaddr.as_usize(), 1),
        _ => (),
    }
>>>>>>> db0ab69f
}

impl Backend {
    /// Creates a new allocation mapping backend.
    pub fn new_alloc(populate: bool) -> Self {
<<<<<<< HEAD
        Self::Alloc {
            populate,
            tracker: Arc::new(FrameTracker::new()),
        }
=======
        Self::Alloc { populate }
>>>>>>> db0ab69f
    }

    pub(crate) fn map_alloc(
        start: VirtAddr,
        size: usize,
        flags: MappingFlags,
        pt: &mut PageTable,
        populate: bool,
        trakcer: Arc<FrameTracker>,
    ) -> bool {
        debug!(
            "map_alloc: [{:#x}, {:#x}) {:?} (populate={})",
            start,
            start + size,
            flags,
            populate
        );
        if populate {
            // allocate all possible physical frames for populated mapping.
            for addr in PageIter4K::new(start, start + size).unwrap() {
<<<<<<< HEAD
                if let Some(page) = alloc_frame(true, PAGE_SIZE_4K) {
                    if let Ok(tlb) = pt.map(addr, page.start_paddr(), PageSize::Size4K, flags) {
                        trakcer.insert(page);
=======
                if let Some(frame) = alloc_frame(true, PAGE_SIZE_4K) {
                    if let Ok(tlb) = pt.map(addr, frame, PageSize::Size4K, flags) {
>>>>>>> db0ab69f
                        tlb.ignore(); // TLB flush on map is unnecessary, as there are no outdated mappings.
                    } else {
                        return false;
                    }
                }
            }
        } else {
            // create mapping entries on demand later in `handle_page_fault_alloc`.
        }
        true
    }

    pub(crate) fn unmap_alloc(
        start: VirtAddr,
        size: usize,
        pt: &mut PageTable,
        _populate: bool,
        tracker: Arc<FrameTracker>,
    ) -> bool {
        debug!("unmap_alloc: [{:#x}, {:#x})", start, start + size);
        for addr in PageIter4K::new(start, start + size).unwrap() {
            if let Ok((frame, page_size, tlb)) = pt.unmap(addr) {
                // Deallocate the physical frame if there is a mapping in the
                // page table.
                if page_size.is_huge() {
                    return false;
                }
                tlb.flush();
<<<<<<< HEAD
                tracker.remove(frame);
=======

                dealloc_frame(frame);
>>>>>>> db0ab69f
            } else {
                // Deallocation is needn't if the page is not mapped.
            }
        }
        true
    }

    pub(crate) fn handle_page_fault_alloc(
        vaddr: VirtAddr,
        orig_flags: MappingFlags,
        pt: &mut PageTable,
        populate: bool,
        tracker: Arc<FrameTracker>,
    ) -> bool {
        if populate {
            false // Populated mappings should not trigger page faults.
<<<<<<< HEAD
        } else if let Some(page) = alloc_frame(true, PAGE_SIZE_4K) {
=======
        } else if let Some(frame) = alloc_frame(true, PAGE_SIZE_4K) {
>>>>>>> db0ab69f
            // Allocate a physical frame lazily and map it to the fault address.
            // `vaddr` does not need to be aligned. It will be automatically
            // aligned during `pt.map` regardless of the page size.
            pt.map(vaddr, page.start_paddr(), PageSize::Size4K, orig_flags)
                .map(|tlb| {
                    tracker.insert(page);
                    tlb.flush()
                })
                .is_ok()
        } else {
            false
        }
    }
}<|MERGE_RESOLUTION|>--- conflicted
+++ resolved
@@ -1,118 +1,14 @@
-<<<<<<< HEAD
-use alloc::{sync::Arc, vec::Vec};
-use axalloc::GlobalPage;
-use axhal::{
-    mem::virt_to_phys,
-    paging::{MappingFlags, PageSize, PageTable},
-};
-use kspin::SpinNoIrq;
-=======
 use axalloc::global_allocator;
 use axhal::{
     mem::{phys_to_virt, virt_to_phys},
     paging::{MappingFlags, PageSize, PageTable},
 };
->>>>>>> db0ab69f
 use memory_addr::{PAGE_SIZE_4K, PageIter4K, PhysAddr, VirtAddr};
 
 use crate::frameinfo::{add_frame_ref, dec_frame_ref};
 
 use super::Backend;
 
-<<<<<<< HEAD
-pub struct FrameTracker {
-    inner: SpinNoIrq<Vec<Arc<Frame>>>,
-}
-
-impl FrameTracker {
-    fn new() -> Self {
-        Self {
-            inner: SpinNoIrq::new(Vec::new()),
-        }
-    }
-
-    pub fn for_each<F>(&self, f: F)
-    where
-        F: FnMut(&Arc<Frame>),
-    {
-        self.inner.lock().iter().for_each(f);
-    }
-
-    pub fn find(&self, paddr: PhysAddr) -> Option<Arc<Frame>> {
-        self.inner
-            .lock()
-            .iter()
-            .find(|frame| frame.contains(paddr))
-            .map(|frame| frame.clone())
-    }
-
-    pub fn insert(&self, frame: Arc<Frame>) {
-        self.inner.lock().push(frame);
-    }
-
-    pub fn remove(&self, paddr: PhysAddr) {
-        let mut vec = self.inner.lock();
-        let index = vec
-            .iter()
-            .position(|frame| frame.contains(paddr))
-            .expect("Tried to remove a frame that was not present");
-        vec.remove(index);
-    }
-}
-
-pub struct Frame {
-    inner: SpinNoIrq<GlobalPage>,
-}
-
-impl Frame {
-    fn new(page: GlobalPage) -> Self {
-        Self {
-            inner: SpinNoIrq::new(page),
-        }
-    }
-
-    pub fn copy_from(&self, other: Arc<Frame>) {
-        self.inner
-            .lock()
-            .as_slice_mut()
-            .copy_from_slice(other.inner.lock().as_slice());
-    }
-
-    pub fn contains(&self, paddr: PhysAddr) -> bool {
-        let start = self.start_paddr();
-        let size = self.inner.lock().size();
-        // left-closed, right-open interval
-        start <= paddr && paddr < start + size
-    }
-
-    pub fn start_paddr(&self) -> PhysAddr {
-        self.inner.lock().start_paddr(virt_to_phys)
-    }
-}
-
-/// Allocates a physical memory frame and optionally zeroes it.
-///
-/// # Parameters
-///
-/// - `zeroed`: A boolean indicating whether the allocated frame should be zero-initialized.
-///
-/// # Returns
-///
-/// Returns an `Option<Arc<Frame>>`:
-/// - `Some(Arc<Frame>)`: Allocation succeeded; the frame is wrapped in a reference-counted pointer.
-/// - `None`: Allocation failed (e.g., out of memory).
-pub fn alloc_frame(zeroed: bool, page_size: usize) -> Option<Arc<Frame>> {
-    let page_num = page_size / PAGE_SIZE_4K;
-    GlobalPage::alloc_contiguous(page_num, page_size)
-        .ok()
-        .map(|mut page| {
-            if zeroed {
-                page.zero();
-            }
-
-            Arc::new(Frame::new(page))
-        })
-=======
 /// Allocates a single physical frame with optional zero-initialization and alignment.
 ///
 /// # Parameters
@@ -145,20 +41,12 @@
         1 => global_allocator().dealloc_pages(vaddr.as_usize(), 1),
         _ => (),
     }
->>>>>>> db0ab69f
 }
 
 impl Backend {
     /// Creates a new allocation mapping backend.
     pub fn new_alloc(populate: bool) -> Self {
-<<<<<<< HEAD
-        Self::Alloc {
-            populate,
-            tracker: Arc::new(FrameTracker::new()),
-        }
-=======
         Self::Alloc { populate }
->>>>>>> db0ab69f
     }
 
     pub(crate) fn map_alloc(
@@ -167,7 +55,6 @@
         flags: MappingFlags,
         pt: &mut PageTable,
         populate: bool,
-        trakcer: Arc<FrameTracker>,
     ) -> bool {
         debug!(
             "map_alloc: [{:#x}, {:#x}) {:?} (populate={})",
@@ -179,14 +66,8 @@
         if populate {
             // allocate all possible physical frames for populated mapping.
             for addr in PageIter4K::new(start, start + size).unwrap() {
-<<<<<<< HEAD
-                if let Some(page) = alloc_frame(true, PAGE_SIZE_4K) {
-                    if let Ok(tlb) = pt.map(addr, page.start_paddr(), PageSize::Size4K, flags) {
-                        trakcer.insert(page);
-=======
                 if let Some(frame) = alloc_frame(true, PAGE_SIZE_4K) {
                     if let Ok(tlb) = pt.map(addr, frame, PageSize::Size4K, flags) {
->>>>>>> db0ab69f
                         tlb.ignore(); // TLB flush on map is unnecessary, as there are no outdated mappings.
                     } else {
                         return false;
@@ -204,7 +85,6 @@
         size: usize,
         pt: &mut PageTable,
         _populate: bool,
-        tracker: Arc<FrameTracker>,
     ) -> bool {
         debug!("unmap_alloc: [{:#x}, {:#x})", start, start + size);
         for addr in PageIter4K::new(start, start + size).unwrap() {
@@ -215,12 +95,8 @@
                     return false;
                 }
                 tlb.flush();
-<<<<<<< HEAD
-                tracker.remove(frame);
-=======
 
                 dealloc_frame(frame);
->>>>>>> db0ab69f
             } else {
                 // Deallocation is needn't if the page is not mapped.
             }
@@ -233,23 +109,15 @@
         orig_flags: MappingFlags,
         pt: &mut PageTable,
         populate: bool,
-        tracker: Arc<FrameTracker>,
     ) -> bool {
         if populate {
             false // Populated mappings should not trigger page faults.
-<<<<<<< HEAD
-        } else if let Some(page) = alloc_frame(true, PAGE_SIZE_4K) {
-=======
         } else if let Some(frame) = alloc_frame(true, PAGE_SIZE_4K) {
->>>>>>> db0ab69f
             // Allocate a physical frame lazily and map it to the fault address.
             // `vaddr` does not need to be aligned. It will be automatically
             // aligned during `pt.map` regardless of the page size.
-            pt.map(vaddr, page.start_paddr(), PageSize::Size4K, orig_flags)
-                .map(|tlb| {
-                    tracker.insert(page);
-                    tlb.flush()
-                })
+            pt.map(vaddr, frame, PageSize::Size4K, orig_flags)
+                .map(|tlb| tlb.flush())
                 .is_ok()
         } else {
             false
