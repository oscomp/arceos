--- conflicted
+++ resolved
@@ -340,9 +340,8 @@
     }
 }
 
-<<<<<<< HEAD
 #[cfg(feature = "fp_simd")]
-#[naked]
+#[unsafe(naked)]
 unsafe extern "C" fn save_fp_registers(fp_status: &mut FpStatus) {
     naked_asm!(
         include_fp_asm_macros!(),
@@ -359,7 +358,7 @@
 }
 
 #[cfg(feature = "fp_simd")]
-#[naked]
+#[unsafe(naked)]
 unsafe extern "C" fn restore_fp_registers(fp_status: &FpStatus) {
     naked_asm!(
         include_fp_asm_macros!(),
@@ -375,10 +374,7 @@
     )
 }
 
-#[naked]
-=======
 #[unsafe(naked)]
->>>>>>> 552c435d
 unsafe extern "C" fn context_switch(_current_task: &mut TaskContext, _next_task: &TaskContext) {
     naked_asm!(
         include_asm_macros!(),
