use core::arch::naked_asm;
use memory_addr::VirtAddr;

/// General registers of Loongarch64.
#[allow(missing_docs)]
#[repr(C)]
#[derive(Debug, Default, Clone, Copy)]
pub struct GeneralRegisters {
    pub zero: usize,
    pub ra: usize,
    pub tp: usize,
    pub sp: usize,
    pub a0: usize,
    pub a1: usize,
    pub a2: usize,
    pub a3: usize,
    pub a4: usize,
    pub a5: usize,
    pub a6: usize,
    pub a7: usize,
    pub t0: usize,
    pub t1: usize,
    pub t2: usize,
    pub t3: usize,
    pub t4: usize,
    pub t5: usize,
    pub t6: usize,
    pub t7: usize,
    pub t8: usize,
    pub u0: usize,
    pub fp: usize,
    pub s0: usize,
    pub s1: usize,
    pub s2: usize,
    pub s3: usize,
    pub s4: usize,
    pub s5: usize,
    pub s6: usize,
    pub s7: usize,
    pub s8: usize,
}

/// Saved registers when a trap (interrupt or exception) occurs.
#[repr(C)]
#[derive(Debug, Default, Clone, Copy)]
pub struct TrapFrame {
    /// All general registers.
    pub regs: GeneralRegisters,
    /// Pre-exception Mode Information
    pub prmd: usize,
    /// Exception Return Address
    pub era: usize,
}

impl TrapFrame {
    /// Gets the 0th syscall argument.
    pub const fn arg0(&self) -> usize {
        self.regs.a0
    }

    /// Sets the 0th syscall argument.
    pub const fn set_arg0(&mut self, a0: usize) {
        self.regs.a0 = a0;
    }

    /// Gets the 1st syscall argument.
    pub const fn arg1(&self) -> usize {
        self.regs.a1
    }

    /// Sets the 1st syscall argument.
    pub const fn set_arg1(&mut self, a1: usize) {
        self.regs.a1 = a1;
    }

    /// Gets the 2nd syscall argument.
    pub const fn arg2(&self) -> usize {
        self.regs.a2
    }

    /// Sets the 2nd syscall argument.
    pub const fn set_arg2(&mut self, a2: usize) {
        self.regs.a2 = a2;
    }

    /// Gets the 3rd syscall argument.
    pub const fn arg3(&self) -> usize {
        self.regs.a3
    }

    /// Sets the 3rd syscall argument.
    pub const fn set_arg3(&mut self, a3: usize) {
        self.regs.a3 = a3;
    }

    /// Gets the 4th syscall argument.
    pub const fn arg4(&self) -> usize {
        self.regs.a4
    }

    /// Sets the 4th syscall argument.
    pub const fn set_arg4(&mut self, a4: usize) {
        self.regs.a4 = a4;
    }

    /// Gets the 5th syscall argument.
    pub const fn arg5(&self) -> usize {
        self.regs.a5
    }

    /// Sets the 5th syscall argument.
    pub const fn set_arg5(&mut self, a5: usize) {
        self.regs.a5 = a5;
    }

    /// Gets the instruction pointer.
    pub const fn ip(&self) -> usize {
        self.era
    }

    /// Sets the instruction pointer.
    pub const fn set_ip(&mut self, pc: usize) {
        self.era = pc;
    }

    /// Gets the stack pointer.
    pub const fn sp(&self) -> usize {
        self.regs.sp
    }

    /// Sets the stack pointer.
    pub const fn set_sp(&mut self, sp: usize) {
        self.regs.sp = sp;
    }

    /// Gets the return value register.
    pub const fn retval(&self) -> usize {
        self.regs.a0
    }

    /// Sets the return value register.
    pub const fn set_retval(&mut self, a0: usize) {
        self.regs.a0 = a0;
    }

    /// Sets the return address.
    pub const fn set_ra(&mut self, ra: usize) {
        self.regs.ra = ra;
    }

<<<<<<< HEAD
    /// Sets the TLS (thread-local storage) register, if containing such a register.
    #[must_use]
    pub const fn try_set_tls(&mut self, tls: usize) -> bool {
        self.regs.tp = tls;
        true
=======
    /// Gets the TLS area.
    pub const fn tls(&self) -> usize {
        self.regs.tp
    }

    /// Sets the TLS area.
    pub const fn set_tls(&mut self, tls_area: usize) {
        self.regs.tp = tls_area;
>>>>>>> b8434b45
    }
}

/// Context to enter user space.
#[cfg(feature = "uspace")]
pub struct UspaceContext(TrapFrame);

#[cfg(feature = "uspace")]
impl UspaceContext {
    /// Creates an empty context with all registers set to zero.
    pub fn empty() -> Self {
        Self(Default::default())
    }

    /// Creates a new context with the given entry point, user stack pointer,
    /// and the argument.
    pub fn new(entry: usize, ustack_top: VirtAddr, arg0: usize) -> Self {
        let mut trap_frame = TrapFrame::default();
        const PPLV_UMODE: usize = 0b11;
        const PIE: usize = 1 << 2;
        trap_frame.regs.sp = ustack_top.as_usize();
        trap_frame.era = entry;
        trap_frame.prmd = PPLV_UMODE | PIE;
        trap_frame.regs.a0 = arg0;
        Self(trap_frame)
    }

    /// Creates a new context from the given [`TrapFrame`].
    pub const fn from(trap_frame: &TrapFrame) -> Self {
        Self(*trap_frame)
    }

    /// Enters user space.
    ///
    /// It restores the user registers and jumps to the user entry point
    /// (saved in `era`).
    /// When an exception or syscall occurs, the kernel stack pointer is
    /// switched to `kstack_top`.
    ///
    /// # Safety
    ///
    /// This function is unsafe because it changes processor mode and the stack.
    #[unsafe(no_mangle)]
    pub unsafe fn enter_uspace(&self, kstack_top: VirtAddr) -> ! {
        use loongArch64::register::era;

        super::disable_irqs();
        era::set_pc(self.ip());

        unsafe {
            core::arch::asm!(
                include_asm_macros!(),
                "
                move      $sp, {tf}
                csrwr     $tp,  KSAVE_TP
                csrwr     $r21, KSAVE_R21
                LDD       $tp,  $sp, 32
                csrwr     $tp,  LA_CSR_PRMD
                csrwr     {kstack_top}, KSAVE_KSP           // save ksp into SAVE0 CSR

                POP_GENERAL_REGS

                LDD      $tp,   $sp, 2
                LDD      $r21,  $sp, 21
                LDD      $sp,   $sp, 3       // user sp
                ertn",
                tf = in (reg) &self.0,
                kstack_top = in(reg) kstack_top.as_usize(),
                options(noreturn),
            )
        }
    }
}

#[cfg(feature = "uspace")]
impl core::ops::Deref for UspaceContext {
    type Target = TrapFrame;

    fn deref(&self) -> &Self::Target {
        &self.0
    }
}

#[cfg(feature = "uspace")]
impl core::ops::DerefMut for UspaceContext {
    fn deref_mut(&mut self) -> &mut Self::Target {
        &mut self.0
    }
}

/// Saved hardware states of a task.
///
/// The context usually includes:
///
/// - Callee-saved registers
/// - Stack pointer register
/// - Thread pointer register (for kernel space thread-local storage)
/// - FP/SIMD registers
///
/// On context switch, current task saves its context from CPU to memory,
/// and the next task restores its context from memory to CPU.
#[allow(missing_docs)]
#[repr(C)]
#[derive(Debug, Default)]
pub struct TaskContext {
    /// Return Address
    pub ra: usize,
    /// Stack Pointer
    pub sp: usize,
    /// loongArch need to save 10 static registers from $r22 to $r31
    pub s: [usize; 10],
    /// Thread Pointer
    pub tp: usize,
    #[cfg(feature = "uspace")]
    /// user page table root
    pub pgdl: usize,
}

impl TaskContext {
    /// Creates a new default context for a new task.
    pub fn new() -> Self {
        Default::default()
    }

    /// Initializes the context for a new task, with the given entry point and
    /// kernel stack.
    pub fn init(&mut self, entry: usize, kstack_top: VirtAddr, tls_area: VirtAddr) {
        self.sp = kstack_top.as_usize();
        self.ra = entry;
        self.tp = tls_area.as_usize();
    }

    /// Changes the page table root (`pgdl` register for loongarch64).
    ///
    /// If not set, it means that this task is a kernel task and only `pgdh` register will be used.
    #[cfg(feature = "uspace")]
    pub fn set_page_table_root(&mut self, pgdl: memory_addr::PhysAddr) {
        self.pgdl = pgdl.as_usize();
    }

    /// Switches to another task.
    ///
    /// It first saves the current task's context from CPU to this place, and then
    /// restores the next task's context from `next_ctx` to CPU.
    pub fn switch_to(&mut self, next_ctx: &Self) {
        #[cfg(feature = "tls")]
        {
            self.tp = super::read_thread_pointer();
            unsafe { super::write_thread_pointer(next_ctx.tp) };
        }
        #[cfg(feature = "uspace")]
        {
            if self.pgdl != next_ctx.pgdl {
                unsafe { super::write_page_table_root0(pa!(next_ctx.pgdl)) };
            }
        }
        unsafe { context_switch(self, next_ctx) }
    }
}

#[naked]
unsafe extern "C" fn context_switch(_current_task: &mut TaskContext, _next_task: &TaskContext) {
    unsafe {
        naked_asm!(
            include_asm_macros!(),
            "
            // save old context (callee-saved registers)
            STD     $ra, $a0, 0
            STD     $sp, $a0, 1
            STD     $s0, $a0, 2
            STD     $s1, $a0, 3
            STD     $s2, $a0, 4
            STD     $s3, $a0, 5
            STD     $s4, $a0, 6
            STD     $s5, $a0, 7
            STD     $s6, $a0, 8
            STD     $s7, $a0, 9
            STD     $s8, $a0, 10
            STD     $fp, $a0, 11

            // restore new context
            LDD     $fp, $a1, 11
            LDD     $s8, $a1, 10
            LDD     $s7, $a1, 9
            LDD     $s6, $a1, 8
            LDD     $s5, $a1, 7
            LDD     $s4, $a1, 6
            LDD     $s3, $a1, 5
            LDD     $s2, $a1, 4
            LDD     $s1, $a1, 3
            LDD     $s0, $a1, 2
            LDD     $sp, $a1, 1
            LDD     $ra, $a1, 0

            ret",
        )
    }
}<|MERGE_RESOLUTION|>--- conflicted
+++ resolved
@@ -148,13 +148,6 @@
         self.regs.ra = ra;
     }
 
-<<<<<<< HEAD
-    /// Sets the TLS (thread-local storage) register, if containing such a register.
-    #[must_use]
-    pub const fn try_set_tls(&mut self, tls: usize) -> bool {
-        self.regs.tp = tls;
-        true
-=======
     /// Gets the TLS area.
     pub const fn tls(&self) -> usize {
         self.regs.tp
@@ -163,7 +156,6 @@
     /// Sets the TLS area.
     pub const fn set_tls(&mut self, tls_area: usize) {
         self.regs.tp = tls_area;
->>>>>>> b8434b45
     }
 }
 
