--- conflicted
+++ resolved
@@ -118,27 +118,16 @@
         self.era
     }
 
-<<<<<<< HEAD
     /// Gets the stack pointer.
     pub const fn sp(&self) -> usize {
         self.regs.sp
     }
 
-=======
->>>>>>> 072da770
     /// Sets the instruction pointer.
     pub const fn set_ip(&mut self, pc: usize) {
         self.era = pc;
     }
 
-<<<<<<< HEAD
-=======
-    /// Gets the stack pointer.
-    pub const fn sp(&self) -> usize {
-        self.regs.sp
-    }
-
->>>>>>> 072da770
     /// Sets the stack pointer.
     pub const fn set_sp(&mut self, sp: usize) {
         self.regs.sp = sp;
@@ -189,7 +178,6 @@
         Self(*trap_frame)
     }
 
-<<<<<<< HEAD
     /// Gets the trap frame.
     pub const fn trap_frame(&self) -> &TrapFrame {
         &self.0
@@ -200,8 +188,6 @@
         &mut self.0
     }
 
-=======
->>>>>>> 072da770
     /// Enters user space.
     ///
     /// It restores the user registers and jumps to the user entry point
@@ -217,11 +203,7 @@
         use loongArch64::register::era;
 
         super::disable_irqs();
-<<<<<<< HEAD
         era::set_pc(self.0.ip());
-=======
-        era::set_pc(self.ip());
->>>>>>> 072da770
 
         unsafe {
             core::arch::asm!(
